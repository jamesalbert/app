package main

import (
	"bufio"
	"context"
	"io"
	"os"
	"os/exec"
	"strings"
)

func execute(ctx context.Context, cmd string, args ...string) error {
	command := exec.CommandContext(ctx, cmd, args...)

	cmdout, err := command.StdoutPipe()
	if err != nil {
		return err
	}

	cmderr, err := command.StderrPipe()
	if err != nil {
		return err
	}

	go printOutput(ctx, cmdout, os.Stdout)
	go printOutput(ctx, cmderr, os.Stderr)

	if err = command.Start(); err != nil {
		return err
	}

	err = command.Wait()
	return err
}

func printOutput(ctx context.Context, r io.Reader, output io.Writer) {
	reader := bufio.NewReader(r)

	for {
		select {
		case <-ctx.Done():
			return
		default:
		}

<<<<<<< HEAD
		b, err := reader.ReadBytes('\n')
		if err == io.EOF {
			return
		}

=======
		n, err := reader.Read(b)
>>>>>>> 988cb276
		if err != nil {
			return
		}

		if verbose {
			output.Write([]byte("    "))
		}

		output.Write(b)
	}
}

func executeString(cmd string, args ...string) string {
	c := exec.Command(cmd, args...)

	out, err := c.Output()
	if err != nil {
<<<<<<< HEAD

		return ""

=======
		return ""
>>>>>>> 988cb276
	}

	return strings.TrimSpace(string(out))
}<|MERGE_RESOLUTION|>--- conflicted
+++ resolved
@@ -43,15 +43,11 @@
 		default:
 		}
 
-<<<<<<< HEAD
 		b, err := reader.ReadBytes('\n')
 		if err == io.EOF {
 			return
 		}
 
-=======
-		n, err := reader.Read(b)
->>>>>>> 988cb276
 		if err != nil {
 			return
 		}
@@ -69,13 +65,7 @@
 
 	out, err := c.Output()
 	if err != nil {
-<<<<<<< HEAD
-
 		return ""
-
-=======
-		return ""
->>>>>>> 988cb276
 	}
 
 	return strings.TrimSpace(string(out))
